--- conflicted
+++ resolved
@@ -103,13 +103,9 @@
 				Assert.AreEqual ("hi", ((MockMessage)me.Message).Content);
 			});
 
-			Action<MessageEventArgs<MockMessage>> handler = e => test.PassHandler (test, e);
+			Action<MessageEventArgs> handler = e => test.PassHandler (test, e);
 
-<<<<<<< HEAD
-			((IContext)client).RegisterMessageHandler<MockMessage> (handler);
-=======
 			((IContext)client).RegisterMessageHandler (MockProtocol.Instance, 1, handler);
->>>>>>> 30a19cd0
 			client.Connect (new IPEndPoint (IPAddress.Any, 0));
 			connection.Receive (new MessageEventArgs (connection, new MockMessage { Content = "hi" }));
 
@@ -117,8 +113,6 @@
 		}
 
 		[Test]
-<<<<<<< HEAD
-=======
 		public void GenericMessageHandling()
 		{
 			var test = new AsyncTest (e =>
@@ -139,7 +133,6 @@
 		}
 
 		[Test]
->>>>>>> 30a19cd0
 		public void MultiProtocolMessageHandling()
 		{
 			var test = new AsyncTest (e =>
@@ -150,8 +143,6 @@
 				Assert.AreEqual ("hi", ((MockMessage2)me.Message).Content);
 			});
 
-<<<<<<< HEAD
-=======
 			Action<MessageEventArgs> handler = e => test.PassHandler (test, e);
 
 			((IContext)client).RegisterMessageHandler (MockProtocol.Instance, 1, handler);
@@ -173,7 +164,6 @@
 				Assert.AreEqual ("hi", me.Message.Content);
 			});
 
->>>>>>> 30a19cd0
 			Action<MessageEventArgs<MockMessage2>> handler = e => test.PassHandler (test, e);
 
 			client.RegisterMessageHandler (handler);
