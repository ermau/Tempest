--- conflicted
+++ resolved
@@ -205,11 +205,7 @@
 			byte[] buffer = new byte[20480];
 			var writer = new BufferValueWriter (buffer);
 
-<<<<<<< HEAD
 			ISerializableTester test = new SerializableTester
-=======
-			SerializableTester test = new SerializableTester
->>>>>>> 38856528
 			{
 				Name = "MONKEY!",
 				Numbers = new[] { 1, 2, 4, 8, 16, 32 }
